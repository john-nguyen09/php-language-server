--- conflicted
+++ resolved
@@ -417,7 +417,22 @@
     }
 
     /**
-<<<<<<< HEAD
+     * The signature help request is sent from the client to the server to request signature information
+     * at a given cursor position.
+     *
+     * @param TextDocumentIdentifier $textDocument The text document
+     * @param Position               $position     The position inside the text document
+     * @return Promise <SignatureHelp>
+     */
+    public function signatureHelp(TextDocumentIdentifier $textDocument, Position $position): Promise
+    {
+        return coroutine(function () use ($textDocument, $position) {
+            $document = yield $this->documentLoader->getOrLoad($textDocument->uri);
+            return $this->signatureHelpProvider->provideSignature($document, $position);
+        });
+    }
+
+    /**
      * Gets or loads the documents referencing the given FQN.
      *
      * @param string $fqn
@@ -428,20 +443,5 @@
         foreach ($this->index->getReferenceUris($fqn) as $ref) {
             yield $this->documentLoader->getOrLoad($ref);
         }
-=======
-     * The signature help request is sent from the client to the server to request signature information
-     * at a given cursor position.
-     *
-     * @param TextDocumentIdentifier $textDocument The text document
-     * @param Position               $position     The position inside the text document
-     * @return Promise <SignatureHelp>
-     */
-    public function signatureHelp(TextDocumentIdentifier $textDocument, Position $position): Promise
-    {
-        return coroutine(function () use ($textDocument, $position) {
-            $document = yield $this->documentLoader->getOrLoad($textDocument->uri);
-            return $this->signatureHelpProvider->provideSignature($document, $position);
-        });
->>>>>>> 2f9db839
     }
 }